--- conflicted
+++ resolved
@@ -21,13 +21,8 @@
     functionality. The `version` module is imported dynamically by importVersion() below.
     """
     boto = 'boto==2.38.0'
-<<<<<<< HEAD
-    boto3 = 'boto3==1.4.7'
+    boto3 = 'boto3>=1.4.7, <2.0'
     futures = 'futures==3.1.1'
-=======
-    boto3 = 'boto3>=1.4.7, <2.0'
-    futures = 'futures==3.2.0'
->>>>>>> 992f1048
     pycryptodome = 'pycryptodome==3.5.1'
     psutil = 'psutil==3.0.1'
     protobuf = 'protobuf==3.5.1'
